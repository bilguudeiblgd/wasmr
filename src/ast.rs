--- conflicted
+++ resolved
@@ -79,16 +79,14 @@
         iter_vector: Expr,
         body: Vec<Stmt>,
     },
-<<<<<<< HEAD
+    While {
+        condition: Expr,
+        body: Vec<Stmt>,
+    },
     IndexAssign {
         target: Expr,
         index: Expr,
         value: Expr,
-=======
-    While {
-        condition: Expr,
-        body: Vec<Stmt>,
->>>>>>> a9c49460
     },
     Return(Option<Expr>),
     Block(Vec<Stmt>),
